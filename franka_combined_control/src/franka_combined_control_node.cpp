--- conflicted
+++ resolved
@@ -29,8 +29,6 @@
   ros::Duration period(0.001);
   ros::Rate rate(period);
 
-<<<<<<< HEAD
-=======
   // set current control_loop thread to real-time
   const int kThreadPriority = sched_get_priority_max(SCHED_FIFO);
   if (kThreadPriority == -1) {
@@ -46,7 +44,6 @@
     return 1;
   }
 
->>>>>>> 2c3bbfc4
   while (ros::ok()) {
     rate.sleep();
     hw.read(ros::Time::now(), period);
