--- conflicted
+++ resolved
@@ -1,11 +1,6 @@
 <?xml version="1.0" ?>
 <launch>
-<<<<<<< HEAD
   <arg name="robot_ip" />
-  <arg name="arm_id" value="panda" />
-=======
-  <arg name="robot_ip" default="robot.franka.de" />
->>>>>>> 81687d05
   <arg name="load_gripper" default="true" />
   <include file="$(find franka_control)/launch/franka_control.launch" >
     <arg name="robot_ip" value="$(arg robot_ip)" />
