#include <franka_example_controllers/cartesian_velocity_example_controller.h>

#include <array>
#include <cmath>
#include <string>

#include <controller_interface/controller_base.h>
#include <hardware_interface/hardware_interface.h>
#include <hardware_interface/joint_command_interface.h>
#include <pluginlib/class_list_macros.h>
#include <ros/ros.h>
#include <xmlrpcpp/XmlRpcValue.h>

namespace franka_example_controllers {

CartesianVelocityExampleController::CartesianVelocityExampleController()
    : velocity_cartesian_interface_(nullptr),
      velocity_cartesian_handle_(nullptr),
      elapsed_time_(0.0) {}

bool CartesianVelocityExampleController::init(hardware_interface::RobotHW* robot_hardware,
                                              ros::NodeHandle& root_node_handle,
                                              ros::NodeHandle& /*controller_node_handle*/) {
  if (!root_node_handle.getParam("arm_id", arm_id_)) {
    ROS_ERROR("CartesianVelocityExampleController: Could not get parameter arm_id");
    return false;
  }

  velocity_cartesian_interface_ =
      robot_hardware->get<franka_hw::FrankaVelocityCartesianInterface>();
  if (velocity_cartesian_interface_ == nullptr) {
    ROS_ERROR(
        "CartesianVelocityExampleController: Could not get Cartesian velocity interface from "
        "hardware");
    return false;
  }
  try {
    velocity_cartesian_handle_.reset(new franka_hw::FrankaCartesianVelocityHandle(
        velocity_cartesian_interface_->getHandle(arm_id_ + "_robot")));
  } catch (const hardware_interface::HardwareInterfaceException& e) {
    ROS_ERROR_STREAM(
        "CartesianVelocityExampleController: Exception getting cartesian handle: " << e.what());
    return false;
  }

  elapsed_time_ = ros::Duration(0.0);
  return true;
}

void CartesianVelocityExampleController::update(const ros::Time& /*time*/,
                                                const ros::Duration& period) {
  elapsed_time_ += period;

  double time_max = 4.0;
  double v_max = 0.1;
  double angle = M_PI / 4.0;
  double cycle = std::floor(
      pow(-1.0, (elapsed_time_.toSec() - std::fmod(elapsed_time_.toSec(), time_max)) / time_max));
  double v = cycle * v_max / 2.0 * (1.0 - std::cos(2.0 * M_PI / time_max * elapsed_time_.toSec()));
  double v_x = std::cos(angle) * v;
  double v_z = -std::sin(angle) * v;
  std::array<double, 6> command = {{v_x, 0.0, v_z, 0.0, 0.0, 0.0}};
  velocity_cartesian_handle_->setCommand(command);
}

void CartesianVelocityExampleController::stopping(const ros::Time& /*time*/) {
  try {
    franka_hw::FrankaCartesianVelocityHandle cartesian_velocity_handle(
<<<<<<< HEAD
        velocity_cartesian_interface_->getHandle(arm_id_ + "_robot"));
=======
        velocity_cartesian_interface_->getHandle(arm_id_ + std::string("_cartesian")));
>>>>>>> 6b31f05a
    std::array<double, 6> command = {{0.0, 0.0, 0.0, 0.0, 0.0, 0.0}};
    cartesian_velocity_handle.setCommand(command);
  } catch (const hardware_interface::HardwareInterfaceException& e) {
    ROS_ERROR_STREAM(
        "CartesianVelocityExampleController: Exception getting cartesian "
        "handle: "
        << e.what());
  }
}

}  // namespace franka_example_controllers

PLUGINLIB_EXPORT_CLASS(franka_example_controllers::CartesianVelocityExampleController,
                       controller_interface::ControllerBase)<|MERGE_RESOLUTION|>--- conflicted
+++ resolved
@@ -66,11 +66,7 @@
 void CartesianVelocityExampleController::stopping(const ros::Time& /*time*/) {
   try {
     franka_hw::FrankaCartesianVelocityHandle cartesian_velocity_handle(
-<<<<<<< HEAD
         velocity_cartesian_interface_->getHandle(arm_id_ + "_robot"));
-=======
-        velocity_cartesian_interface_->getHandle(arm_id_ + std::string("_cartesian")));
->>>>>>> 6b31f05a
     std::array<double, 6> command = {{0.0, 0.0, 0.0, 0.0, 0.0, 0.0}};
     cartesian_velocity_handle.setCommand(command);
   } catch (const hardware_interface::HardwareInterfaceException& e) {
