#include <franka/exception.h>
#include <franka/robot.h>
#include <ros/ros.h>
#include <sensor_msgs/JointState.h>

int main(int argc, char** argv) {
  ros::init(argc, argv, "franka_joint_state_publisher");
  ros::NodeHandle private_nodehandle("~");
  ros::Rate rate(30.0);
  ros::Publisher joint_pub =
<<<<<<< HEAD
      private_nodehandle.advertise<sensor_msgs::JointState>("joint_states", 1);
  std::vector<std::string> joint_names;
=======
      public_nodehandle.advertise<sensor_msgs::JointState>("joint_states", 1);
  const size_t kNumberOfJoints = 7;
  std::array<std::string, kNumberOfJoints> joint_names;
>>>>>>> a1b23c5a
  XmlRpc::XmlRpcValue params;
  private_nodehandle.getParam("joint_names", params);

  for (size_t i = 0; i < kNumberOfJoints; i++) {
    joint_names[i] = static_cast<std::string>(params[i]);
  }

  std::string robot_ip;
  private_nodehandle.getParam("robot_ip", robot_ip);

  sensor_msgs::JointState states;
  states.effort.resize(kNumberOfJoints);
  states.name.resize(kNumberOfJoints);
  states.position.resize(kNumberOfJoints);
  states.velocity.resize(kNumberOfJoints);

  for (size_t i = 0; i < joint_names.size(); i++) {
    states.name[i] = joint_names[i];
  }

  try {
    franka::Robot robot(robot_ip);

    uint32_t sequence_number = 0;
    robot.read([&](const franka::RobotState& robot_state) {
      states.header.stamp = ros::Time::now();
      states.header.seq = sequence_number++;
      for (size_t i = 0; i < kNumberOfJoints; i++) {
        states.position[i] = robot_state.q[i];
        states.velocity[i] = robot_state.dq[i];
        states.effort[i] = robot_state.tau_J[i];
      }
      joint_pub.publish(states);
      ros::spinOnce();
      rate.sleep();
      return ros::ok();
    });

  } catch (const franka::Exception& e) {
    ROS_ERROR_STREAM("" << e.what());
    return -1;
  }

  return 0;
}<|MERGE_RESOLUTION|>--- conflicted
+++ resolved
@@ -8,14 +8,10 @@
   ros::NodeHandle private_nodehandle("~");
   ros::Rate rate(30.0);
   ros::Publisher joint_pub =
-<<<<<<< HEAD
-      private_nodehandle.advertise<sensor_msgs::JointState>("joint_states", 1);
-  std::vector<std::string> joint_names;
-=======
-      public_nodehandle.advertise<sensor_msgs::JointState>("joint_states", 1);
+
+  private_nodehandle.advertise<sensor_msgs::JointState>("joint_states", 1);
   const size_t kNumberOfJoints = 7;
   std::array<std::string, kNumberOfJoints> joint_names;
->>>>>>> a1b23c5a
   XmlRpc::XmlRpcValue params;
   private_nodehandle.getParam("joint_names", params);
 
