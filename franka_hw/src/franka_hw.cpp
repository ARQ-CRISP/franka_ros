#include <franka_hw/franka_hw.h>

#include <array>
#include <cinttypes>
#include <mutex>
#include <string>

#include <franka/robot.h>
#include <joint_limits_interface/joint_limits.h>
#include <joint_limits_interface/joint_limits_urdf.h>
#include <realtime_tools/realtime_publisher.h>
#include <sensor_msgs/JointState.h>
#include <std_msgs/MultiArrayDimension.h>
#include <tf/tf.h>
#include <tf/transform_datatypes.h>
#include <tf2_msgs/TFMessage.h>
#include <urdf/model.h>

#include <franka_hw/FrankaState.h>

namespace franka_hw {

FrankaHW::FrankaHW(const std::vector<std::string>& joint_names,
                   franka::Robot* robot,
                   double publish_rate,
                   const ros::NodeHandle& node_handle)
    : joint_state_interface_(),
      franka_joint_state_interface_(),
      franka_cartesian_state_interface_(),
      position_joint_interface_(),
      velocity_joint_interface_(),
      effort_joint_interface_(),
      franka_pose_cartesian_interface_(),
      franka_velocity_cartesian_interface_(),
      position_joint_limit_interface_(),
      velocity_joint_limit_interface_(),
      effort_joint_limit_interface_(),
      publish_rate_(),
      robot_(robot),
      publisher_transforms_(node_handle, "/tf", 1),
      publisher_franka_states_(node_handle, "franka_states", 1),
      publisher_joint_states_(node_handle, "joint_states", 1),
      publisher_external_wrench_(node_handle, "F_ext", 1),
      joint_names_(),
      robot_state_() {
  joint_names_.resize(joint_names.size());
  joint_names_ = joint_names;
  publish_rate_.setRate(publish_rate);
  urdf::Model urdf_model;
  urdf_model.initParamWithNodeHandle("robot_description", node_handle);
  joint_limits_interface::SoftJointLimits soft_limits;
  joint_limits_interface::JointLimits limits;

  for (size_t i = 0; i < joint_names_.size(); ++i) {
    hardware_interface::JointStateHandle joint_handle(
        joint_names_[i], &robot_state_.q[i], &robot_state_.dq[i],
        &robot_state_.tau_J[i]);
    joint_state_interface_.registerHandle(joint_handle);

    franka_hw::FrankaJointStateHandle franka_joint_handle(
        joint_names_[i], robot_state_.q[i], robot_state_.dq[i],
        robot_state_.tau_J[i], robot_state_.q_d[i], robot_state_.dtau_J[i],
        robot_state_.tau_ext_hat_filtered[i], robot_state_.joint_collision[i],
        robot_state_.joint_contact[i]);
    franka_joint_state_interface_.registerHandle(franka_joint_handle);

    hardware_interface::JointHandle position_joint_handle(
        joint_state_interface_.getHandle(joint_names_[i]),
        &position_joint_command_[i]);
    position_joint_interface_.registerHandle(position_joint_handle);

    hardware_interface::JointHandle velocity_joint_handle(
        joint_state_interface_.getHandle(joint_names_[i]),
        &velocity_joint_command_[i]);
    velocity_joint_interface_.registerHandle(velocity_joint_handle);

    hardware_interface::JointHandle effort_joint_handle(
        joint_state_interface_.getHandle(joint_names_[i]),
        &effort_joint_command_[i]);
    effort_joint_interface_.registerHandle(effort_joint_handle);

    boost::shared_ptr<const urdf::Joint> urdf_joint =
        urdf_model.getJoint(joint_names_[i]);
    if (getSoftJointLimits(urdf_joint, soft_limits) &&
        getJointLimits(urdf_joint, limits)) {
      joint_limits_interface::PositionJointSoftLimitsHandle
          position_limit_handle(
              position_joint_interface_.getHandle(joint_names_[i]), limits,
              soft_limits);
      position_joint_limit_interface_.registerHandle(position_limit_handle);

      joint_limits_interface::VelocityJointSoftLimitsHandle
          velocity_limit_handle(
              velocity_joint_interface_.getHandle(joint_names_[i]), limits,
              soft_limits);
      velocity_joint_limit_interface_.registerHandle(velocity_limit_handle);

      joint_limits_interface::EffortJointSoftLimitsHandle effort_limit_handle(
          effort_joint_interface_.getHandle(joint_names_[i]), limits,
          soft_limits);
      effort_joint_limit_interface_.registerHandle(effort_limit_handle);
    } else {
      ROS_ERROR_STREAM("could not parse joint limit for joint "
                       << joint_names_[i] << " from robot_description");
    }
  }

  FrankaCartesianStateHandle franka_cartesian_state_handle(
      std::string("franka_cartesian_data"), robot_state_.cartesian_collision,
      robot_state_.cartesian_contact, robot_state_.O_F_ext_hat_K,
      robot_state_.K_F_ext_hat_K, robot_state_.O_T_EE);
  franka_cartesian_state_interface_.registerHandle(
      franka_cartesian_state_handle);

  franka_hw::FrankaCartesianPoseHandle franka_cartesian_pose_handle(
      franka_cartesian_state_interface_.getHandle("franka_cartesian_data"));
  franka_pose_cartesian_interface_.registerHandle(franka_cartesian_pose_handle);

  franka_hw::FrankaCartesianVelocityHandle franka_cartesian_velocity_handle(
      franka_cartesian_state_interface_.getHandle("franka_cartesian_data"));
  franka_velocity_cartesian_interface_.registerHandle(
      franka_cartesian_velocity_handle);

  registerInterface(&joint_state_interface_);
  registerInterface(&franka_joint_state_interface_);
  registerInterface(&franka_cartesian_state_interface_);
  registerInterface(&position_joint_interface_);
  registerInterface(&velocity_joint_interface_);
  registerInterface(&effort_joint_interface_);
  registerInterface(&franka_pose_cartesian_interface_);
  registerInterface(&franka_velocity_cartesian_interface_);

  {
    std::lock_guard<realtime_tools::RealtimePublisher<franka_hw::FrankaState> >
        lock(publisher_franka_states_);
    publisher_franka_states_.msg_.cartesian_collision.resize(
        robot_state_.cartesian_collision.size());
    publisher_franka_states_.msg_.cartesian_contact.resize(
        robot_state_.cartesian_contact.size());
    publisher_franka_states_.msg_.dq.resize(robot_state_.dq.size());
    publisher_franka_states_.msg_.dtau_J.resize(robot_state_.dtau_J.size());
    publisher_franka_states_.msg_.K_F_ext_hat_K.resize(
        robot_state_.K_F_ext_hat_K.size());
    publisher_franka_states_.msg_.elbow.resize(robot_state_.elbow.size());
    publisher_franka_states_.msg_.joint_collision.resize(
        robot_state_.joint_collision.size());
    publisher_franka_states_.msg_.joint_contact.resize(
        robot_state_.joint_contact.size());
    publisher_franka_states_.msg_.O_F_ext_hat_K.resize(
        robot_state_.O_F_ext_hat_K.size());
    publisher_franka_states_.msg_.q.resize(robot_state_.q.size());
    publisher_franka_states_.msg_.q_d.resize(robot_state_.q_d.size());
    publisher_franka_states_.msg_.tau_ext_hat_filtered.resize(
        robot_state_.tau_ext_hat_filtered.size());
    publisher_franka_states_.msg_.tau_J.resize(robot_state_.tau_J.size());
    publisher_franka_states_.msg_.O_T_EE.layout.data_offset = 0;
    publisher_franka_states_.msg_.O_T_EE.layout.dim.clear();
    publisher_franka_states_.msg_.O_T_EE.layout.dim.push_back(
        std_msgs::MultiArrayDimension());
    publisher_franka_states_.msg_.O_T_EE.layout.dim[0].size = 4;
    publisher_franka_states_.msg_.O_T_EE.layout.dim[0].stride = 4 * 4;
    publisher_franka_states_.msg_.O_T_EE.layout.dim[0].label = "row";
    publisher_franka_states_.msg_.O_T_EE.layout.dim.push_back(
        std_msgs::MultiArrayDimension());
    publisher_franka_states_.msg_.O_T_EE.layout.dim[1].size = 4;
    publisher_franka_states_.msg_.O_T_EE.layout.dim[1].stride = 4;
    publisher_franka_states_.msg_.O_T_EE.layout.dim[1].label = "column";
    publisher_franka_states_.msg_.O_T_EE.data.resize(16);
  }
  {
    std::lock_guard<realtime_tools::RealtimePublisher<sensor_msgs::JointState> >
        lock(publisher_joint_states_);
    publisher_joint_states_.msg_.name.resize(joint_names_.size());
    publisher_joint_states_.msg_.position.resize(robot_state_.q.size());
    publisher_joint_states_.msg_.velocity.resize(robot_state_.dq.size());
    publisher_joint_states_.msg_.effort.resize(robot_state_.tau_J.size());
  }
  {
    std::lock_guard<realtime_tools::RealtimePublisher<tf2_msgs::TFMessage> >
        lock(publisher_transforms_);
    publisher_transforms_.msg_.transforms.resize(2);
    tf::Quaternion quaternion(0.0, 0.0, 0.0, 1.0);
    tf::Vector3 translation(0.0, 0.0, 0.05);
    tf::Transform transform(quaternion, translation);
    tf::StampedTransform trafo(transform, ros::Time::now(), "link8", "EE");
    geometry_msgs::TransformStamped transform_message;
    transformStampedTFToMsg(trafo, transform_message);
    publisher_transforms_.msg_.transforms[0] = transform_message;
    translation = tf::Vector3(0.0, 0.0, 0.0);
    transform = tf::Transform(quaternion, translation);
    trafo = tf::StampedTransform(transform, ros::Time::now(), "EE", "K");
    transformStampedTFToMsg(trafo, transform_message);
    publisher_transforms_.msg_.transforms[1] = transform_message;
  }
  {
    std::lock_guard<
        realtime_tools::RealtimePublisher<geometry_msgs::WrenchStamped> >
        lock(publisher_external_wrench_);
    publisher_external_wrench_.msg_.header.frame_id = "K";
    publisher_external_wrench_.msg_.wrench.force.x = 0.0;
    publisher_external_wrench_.msg_.wrench.force.y = 0.0;
    publisher_external_wrench_.msg_.wrench.force.z = 0.0;
    publisher_external_wrench_.msg_.wrench.torque.x = 0.0;
    publisher_external_wrench_.msg_.wrench.torque.y = 0.0;
    publisher_external_wrench_.msg_.wrench.torque.z = 0.0;
  }
}

<<<<<<< HEAD
bool FrankaHW::update(const ros::Duration& period) {
  position_joint_limit_interface_.enforceLimits(period);
  velocity_joint_limit_interface_.enforceLimits(period);
  effort_joint_limit_interface_.enforceLimits(period);

  try {
    if (robot_->update()) {
      robot_state_ = robot_->robotState();
=======
bool franka_hw::FrankaHW::update(
    std::function<bool(const franka::RobotState&)> callback) {
  try {
    robot_.read([this, callback](const franka::RobotState& robot_state) {
      robot_state_ = robot_state;
>>>>>>> 5c1eb771
      if (publish_rate_.triggers()) {
        publishFrankaStates();
        publishJointStates();
        publishTransforms();
        publishExternalWrench();
      }
      return callback(robot_state);
    });
  } catch (const franka::Exception& e) {
    ROS_ERROR_STREAM("" << e.what());
    return false;
  }
  return true;
}

void FrankaHW::publishFrankaStates() {
  if (publisher_franka_states_.trylock()) {
    for (size_t i = 0; i < robot_state_.cartesian_collision.size(); ++i) {
      publisher_franka_states_.msg_.cartesian_collision[i] =
          robot_state_.cartesian_collision[i];
      publisher_franka_states_.msg_.cartesian_contact[i] =
          robot_state_.cartesian_contact[i];
      publisher_franka_states_.msg_.K_F_ext_hat_K[i] =
          robot_state_.K_F_ext_hat_K[i];
      publisher_franka_states_.msg_.O_F_ext_hat_K[i] =
          robot_state_.O_F_ext_hat_K[i];
    }

    for (size_t i = 0; i < robot_state_.q.size(); ++i) {
      publisher_franka_states_.msg_.q[i] = robot_state_.q[i];
      publisher_franka_states_.msg_.dq[i] = robot_state_.dq[i];
      publisher_franka_states_.msg_.tau_J[i] = robot_state_.tau_J[i];
      publisher_franka_states_.msg_.dtau_J[i] = robot_state_.dtau_J[i];
      publisher_franka_states_.msg_.joint_collision[i] =
          robot_state_.joint_collision[i];
      publisher_franka_states_.msg_.joint_contact[i] =
          robot_state_.joint_contact[i];
      publisher_franka_states_.msg_.q_d[i] = robot_state_.q_d[i];
      publisher_franka_states_.msg_.tau_ext_hat_filtered[i] =
          robot_state_.tau_ext_hat_filtered[i];
    }

    for (size_t i = 0; i < robot_state_.elbow.size(); ++i) {
      publisher_franka_states_.msg_.elbow[i] = robot_state_.elbow[i];
    }

    for (size_t row = 0; row < 4; ++row) {
      for (size_t col = 0; col < 4; ++col) {
        publisher_franka_states_.msg_.O_T_EE.data[4 * row + col] =
            robot_state_.O_T_EE[4 * col + row];
      }
    }

    publisher_franka_states_.msg_.header.seq = sequence_number_franka_states_;
    publisher_franka_states_.msg_.header.stamp = ros::Time::now();
    publisher_franka_states_.unlockAndPublish();
    sequence_number_franka_states_++;
  } else {
    sequence_number_franka_states_++;
  }
}

void FrankaHW::publishJointStates() {
  if (publisher_joint_states_.trylock()) {
    for (size_t i = 0; i < joint_names_.size(); ++i) {
      publisher_joint_states_.msg_.name[i] = joint_names_[i];
      publisher_joint_states_.msg_.position[i] = robot_state_.q[i];
      publisher_joint_states_.msg_.velocity[i] = robot_state_.dq[i];
      publisher_joint_states_.msg_.effort[i] = robot_state_.tau_J[i];
    }
    publisher_joint_states_.msg_.header.stamp = ros::Time::now();
    publisher_joint_states_.msg_.header.seq = sequence_number_joint_states_;
    publisher_joint_states_.unlockAndPublish();
    sequence_number_joint_states_++;
  } else {
    sequence_number_joint_states_++;
  }
}

void FrankaHW::publishTransforms() {
  if (publisher_transforms_.trylock()) {
    tf::Quaternion quaternion(0.0, 0.0, 0.0, 1.0);
    tf::Vector3 translation(0.0, 0.0, 0.05);
    tf::Transform transform(quaternion, translation);
    tf::StampedTransform trafo(transform, ros::Time::now(), "link8", "EE");
    geometry_msgs::TransformStamped transform_message;
    transformStampedTFToMsg(trafo, transform_message);
    publisher_transforms_.msg_.transforms[0] = transform_message;
    translation = tf::Vector3(0.0, 0.0, 0.0);
    transform = tf::Transform(quaternion, translation);
    trafo = tf::StampedTransform(transform, ros::Time::now(), "EE", "K");
    transformStampedTFToMsg(trafo, transform_message);
    publisher_transforms_.msg_.transforms[1] = transform_message;
    publisher_transforms_.unlockAndPublish();
  }
}

void FrankaHW::publishExternalWrench() {
  if (publisher_external_wrench_.trylock()) {
    publisher_external_wrench_.msg_.header.frame_id = "K";
    publisher_external_wrench_.msg_.wrench.force.x =
        robot_state_.K_F_ext_hat_K[0];
    publisher_external_wrench_.msg_.wrench.force.y =
        robot_state_.K_F_ext_hat_K[1];
    publisher_external_wrench_.msg_.wrench.force.z =
        robot_state_.K_F_ext_hat_K[2];
    publisher_external_wrench_.msg_.wrench.torque.x =
        robot_state_.K_F_ext_hat_K[3];
    publisher_external_wrench_.msg_.wrench.torque.y =
        robot_state_.K_F_ext_hat_K[4];
    publisher_external_wrench_.msg_.wrench.torque.z =
        robot_state_.K_F_ext_hat_K[5];
    publisher_external_wrench_.unlockAndPublish();
  }
}

}  // namespace franka_hw<|MERGE_RESOLUTION|>--- conflicted
+++ resolved
@@ -206,22 +206,12 @@
   }
 }
 
-<<<<<<< HEAD
-bool FrankaHW::update(const ros::Duration& period) {
-  position_joint_limit_interface_.enforceLimits(period);
-  velocity_joint_limit_interface_.enforceLimits(period);
-  effort_joint_limit_interface_.enforceLimits(period);
-
-  try {
-    if (robot_->update()) {
-      robot_state_ = robot_->robotState();
-=======
+
 bool franka_hw::FrankaHW::update(
     std::function<bool(const franka::RobotState&)> callback) {
   try {
     robot_.read([this, callback](const franka::RobotState& robot_state) {
       robot_state_ = robot_state;
->>>>>>> 5c1eb771
       if (publish_rate_.triggers()) {
         publishFrankaStates();
         publishJointStates();
